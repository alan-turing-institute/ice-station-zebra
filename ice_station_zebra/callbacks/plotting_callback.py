from __future__ import annotations

import io
import logging
<<<<<<< HEAD
from datetime import date
from typing import Any, Literal
=======
from collections.abc import Mapping, Sequence
from typing import TYPE_CHECKING, Any
>>>>>>> cbf2a772

import numpy as np
import wandb
from lightning import LightningModule, Trainer
from lightning.pytorch import Callback
from PIL.ImageFile import ImageFile
from torch import Tensor

from ice_station_zebra.data_loaders import CombinedDataset
<<<<<<< HEAD
from ice_station_zebra.visualisations import (
    DEFAULT_SIC_SPEC,
    DiffStrategy,
    InvalidArrayError,
    PlotSpec,
    VideoRenderError,
    plot_maps,
    video_maps,
)
=======
from ice_station_zebra.types import ModelTestOutput
from ice_station_zebra.visualisations import plot_sic_comparison
>>>>>>> cbf2a772

if TYPE_CHECKING:
    from torch.utils.data import DataLoader

logger = logging.getLogger(__name__)


class PlottingCallback(Callback):
    """A callback to create plots during evaluation."""

    def __init__(
<<<<<<< HEAD
        self,
        *,
        frequency: int = 10,
        make_static_plots: bool = True,
        make_video_plots: bool = True,
        selected_timestep: int = 0,
        include_difference: bool = True,
        diff_strategy: DiffStrategy = "precompute",
        video_fps: int = 2,
        video_format: Literal["mp4", "gif"] = "mp4",
        plot_spec: PlotSpec | None = None,
=======
        self, *, frequency: int = 10, plot_sea_ice_concentration: bool = True
>>>>>>> cbf2a772
    ) -> None:
        """Create plots during evaluation.

        Args:
            frequency: Create a new plot every `frequency` batches.
            plot_sea_ice_concentration: Whether to plot sea ice concentration.
<<<<<<< HEAD
            video_sea_ice_concentration: Whether to create a video of sea ice concentration.
            video_fps: The frames per second of the video.
            video_format: The format of the video.
=======

>>>>>>> cbf2a772
        """
        super().__init__()
        self.frequency = int(max(1, frequency))
        self.make_static_plots = make_static_plots
        self.make_video_plots = make_video_plots
        self.selected_timestep = int(max(0, selected_timestep))
        self.include_difference = include_difference
        self.diff_strategy = diff_strategy
        self.video_fps = video_fps
        self.video_format = video_format
        self.plot_spec = plot_spec or DEFAULT_SIC_SPEC

    # --- Lightning Hook ---
    def on_test_batch_end(
        self,
        trainer: Trainer,
        _module: LightningModule,
        outputs: Tensor | Mapping[str, Any] | None,
        _batch: Any,  # noqa: ANN401
        batch_idx: int,
        dataloader_idx: int = 0,
    ) -> None:
        """Called when the test batch ends."""
<<<<<<< HEAD
        # Run plotting every `frequency` batches
        if batch_idx % self.frequency == 0:
            # Resolve dataset
            test_dataloaders: DataLoader | list[DataLoader] | None = (
                trainer.test_dataloaders
            )
            if test_dataloaders is None:
                logger.debug("No test dataloaders found, skipping plotting.")
                return

            loader = (
                test_dataloaders[dataloader_idx]
                if isinstance(test_dataloaders, list)
                else test_dataloaders
            )
            dataset: CombinedDataset = loader.dataset  # type: ignore[assignment]

            # ----- Static Image Plots -----
            images: dict[str, list[ImageFile]] = {}
            if self.make_static_plots:
                try:
                    np_ground_truth, np_prediction, date = _extract_static_data(
                        outputs,
                        self.plot_spec.selected_timestep,
                        dataset=dataset,
                        batch_idx=batch_idx,
                    )
                    image_list = plot_maps(
                        self.plot_spec,
                        np_ground_truth,
                        np_prediction,
                        date,
                    )
                    images["sea-ice_concentration-static-maps"] = image_list
                except InvalidArrayError as err:
                    logger.warning(
                        f"Static plotting skipped due to invalid arrays: {err}"
                    )
                except (InvalidArrayError, ValueError, MemoryError, OSError) as err:
                    logger.exception(f"Static plotting failed: {err}")

            # ----- Video Plots -----
            videos: dict[str, bytes] = {}
            if self.make_video_plots:
                try:
                    ground_truth_stream, prediction_stream, dates = _extract_video_data(
                        outputs, dataset, batch_idx
                    )
                    video_bytes = video_maps(
                        self.plot_spec,
                        ground_truth_stream,
                        prediction_stream,
                        dates,
                        fps=self.video_fps,
                        format=self.video_format,
                    )
                    videos["sea-ice_concentration-video-maps"] = video_bytes
                except (InvalidArrayError, VideoRenderError) as err:
                    logger.warning(f"Video plotting skipped: {err}")
                except (
                    InvalidArrayError,
                    VideoRenderError,
                    ValueError,
                    MemoryError,
                    OSError,
                ) as err:
                    logger.exception(f"Video plotting failed: {err}")

            # ----- Log all media -----
            for lightning_logger in trainer.loggers:
                _log_media_to_wandb(
                    lightning_logger,
                    images,
                    videos,
                    self.video_format,
                )


# -------   Helper Functions -------


def _extract_static_data(
    outputs: dict[str, Tensor],
    selected_timestep: int,
    dataset: CombinedDataset,
    batch_idx: int,
) -> tuple[np.ndarray, np.ndarray, date]:
    """
    Extract the static data from the outputs.

    Args:
        outputs: The outputs of the model. Shape: [batch, time, channels, height, width]
        selected_timestep: The timestep to extract.

    Returns:
        A tuple of (ground truth, prediction) arrays.

    Raises:
        InvalidArrayError: If the arrays are not valid in shape.

    """
    # Check shape of arrays
    target, output = _require_tensors(outputs, keys=("target", "output"))
    _assert_same_shape(target, output, name_a="target", name_b="output")

    if not (0 <= selected_timestep < target.shape[1]):
        raise InvalidArrayError(
            f"Invalid timestep: {selected_timestep} outside range [0, {target.shape[1]})"
        )

    # Use the first batch, first channel -> [H,W]
    np_ground_truth = target[0, selected_timestep, 0].detach().cpu().numpy()
    np_prediction = output[0, selected_timestep, 0].detach().cpu().numpy()

    # Get the date from the dataset
    batch_size = int(target.shape[0])
    date = dataset.date_from_index(batch_size * batch_idx + selected_timestep)

    return np_ground_truth, np_prediction, date


def _extract_video_data(
    outputs: dict[str, Tensor], dataset: CombinedDataset, batch_idx: int
) -> tuple[np.ndarray, np.ndarray, list]:
    """Extract all timesteps data for video plots.

    Args:
        outputs: The outputs of the model. Shape: [batch, time, channels, height, width]
        dataset: The dataset to get dates from
        batch_idx: The batch index

    Returns:
        A tuple of (ground truth, prediction, dates) arrays.

    Raises:
        InvalidArrayError: If the arrays are not valid in shape.
    """

    # Check shape of arrays
    target, output = _require_tensors(outputs, keys=("target", "output"))
    _assert_same_shape(target, output, name_a="target", name_b="output")

    # Use the first batch, first channel -> [T,H,W]
    ground_truth_stream = target[0, :, 0].detach().cpu().numpy()
    prediction_stream = output[0, :, 0].detach().cpu().numpy()

    # Generate dates for the sequence
    batch_size = int(target.shape[0])
    n_timesteps = int(target.shape[1])
    dates = _generate_sequence_dates(dataset, batch_idx, n_timesteps, batch_size)

    return ground_truth_stream, prediction_stream, dates


def _generate_sequence_dates(
    dataset: CombinedDataset, batch_idx: int, n_timesteps: int, batch_size: int
) -> list:
    """Generate dates for a [T] sequence anchored to this batch."""
    base = batch_size * batch_idx
    return [dataset.date_from_index(base + tt) for tt in range(n_timesteps)]


def _require_tensors(
    outputs: dict[str, Tensor], keys: tuple[str, ...]
) -> tuple[Tensor, ...]:
    """Require tensors from outputs."""
    try:
        a = outputs[keys[0]]
        b = outputs[keys[1]]
    except KeyError as err:
        raise InvalidArrayError(f"Missing key in outputs: {err!s}") from err
    return a, b


def _assert_same_shape(
    a: Tensor, b: Tensor, name_a: str, name_b: str, expected_ndim: int = 5
) -> None:
    """Assert that two tensors have the same shape."""

    if expected_ndim == 5:
        expected_str = "5D tensors [B,T,C,H,W]"
    elif expected_ndim == 3:
        expected_str = "3D tensors [T,H,W]"
    else:
        raise ValueError(f"Expected 3D or 5D tensors; got {expected_ndim}D")

    if a.ndim != expected_ndim or b.ndim != expected_ndim:
        raise InvalidArrayError(
            f"Expected {expected_ndim}D {expected_str}; got {name_a}={tuple(a.shape)}, {name_b}={tuple(b.shape)}"
        )

    if a.shape != b.shape:
        raise InvalidArrayError(
            f"Shape mismatch: {name_a}={tuple(a.shape)}, {name_b}={tuple(b.shape)}"
        )


def _log_media_to_wandb(
    lightning_logger, images: dict, videos: dict, video_format: Literal["mp4", "gif"]
) -> None:
    """Log both images and videos to lightning loggers."""

    # Static images
    for key, image_list in images.items():
        if hasattr(lightning_logger, "log_image"):
            lightning_logger.log_image(key=key, images=image_list)
        else:
            logger.debug(
                f"Logger {getattr(lightning_logger, 'name', 'unknown')} does not support logging images."
            )

    # Videos
    for key, video_bytes in videos.items():
        if hasattr(lightning_logger, "experiment"):  # wandb-specific
            try:
                lightning_logger.experiment.log(
                    {key: wandb.Video(io.BytesIO(video_bytes), format=video_format)}
                )
            except ImportError:
                logger.debug("wandb not available for video logging.")
        else:
            logger.debug(
                f"Logger {getattr(lightning_logger, 'name', 'unknown')} does not support video logging."
            )
=======
        # Only run plotting every `frequency` batches
        if batch_idx % self.frequency:
            return

        # Check that outputs is a ModelTestOutput
        if not isinstance(outputs, ModelTestOutput):
            msg = f"Output is of type {type(outputs)}, skipping plotting."
            logger.warning(msg)
            return

        # Get date for this batch
        dl: DataLoader | list[DataLoader] | None = trainer.test_dataloaders
        if dl is None:
            logger.warning("No test dataloaders found, skipping plotting.")
            return
        dataset = (dl[dataloader_idx] if isinstance(dl, Sequence) else dl).dataset
        if not isinstance(dataset, CombinedDataset):
            logger.warning("Dataset is not a CombinedDataset, skipping plotting.")
            return
        batch_size = outputs.target.shape[0]
        date_ = dataset.date_from_index(batch_size * batch_idx)

        # Load the ground truth and prediction
        # Both prediction and target are TensorNTCHW
        np_ground_truth = outputs.target.cpu().numpy()[0, 0, 0, :, :]
        np_prediction = outputs.prediction.cpu().numpy()[0, 0, 0, :, :]

        # Create each requested plot
        images = {
            name: plot_fn(np_ground_truth, np_prediction, date_)
            for name, plot_fn in self.plot_fns.items()
        }

        # Log images to each logger
        for lightning_logger in trainer.loggers:
            for key, image_list in images.items():
                if hasattr(lightning_logger, "log_image"):
                    lightning_logger.log_image(key=key, images=image_list)
                else:
                    logger.debug(
                        "Logger %s does not support logging images.",
                        lightning_logger.name,
                    )
>>>>>>> cbf2a772
<|MERGE_RESOLUTION|>--- conflicted
+++ resolved
@@ -2,89 +2,81 @@
 
 import io
 import logging
-<<<<<<< HEAD
-from datetime import date
-from typing import Any, Literal
-=======
-from collections.abc import Mapping, Sequence
-from typing import TYPE_CHECKING, Any
->>>>>>> cbf2a772
-
-import numpy as np
+from typing import TYPE_CHECKING, Literal
+
+if TYPE_CHECKING:
+    from typing import Any
+
 import wandb
-from lightning import LightningModule, Trainer
 from lightning.pytorch import Callback
-from PIL.ImageFile import ImageFile
-from torch import Tensor
+
+if TYPE_CHECKING:
+    from collections.abc import Mapping
+    from datetime import date
+
+    import numpy as np
+    from lightning import LightningModule, Trainer
+    from PIL.ImageFile import ImageFile
+    from torch import Tensor
+
+from collections.abc import Sequence
 
 from ice_station_zebra.data_loaders import CombinedDataset
-<<<<<<< HEAD
+from ice_station_zebra.types import ModelTestOutput
 from ice_station_zebra.visualisations import (
     DEFAULT_SIC_SPEC,
-    DiffStrategy,
     InvalidArrayError,
     PlotSpec,
     VideoRenderError,
     plot_maps,
     video_maps,
 )
-=======
-from ice_station_zebra.types import ModelTestOutput
-from ice_station_zebra.visualisations import plot_sic_comparison
->>>>>>> cbf2a772
 
 if TYPE_CHECKING:
     from torch.utils.data import DataLoader
 
 logger = logging.getLogger(__name__)
 
+# Constants for tensor dimensions
+TENSOR_5D = 5
+TENSOR_3D = 3
+
 
 class PlottingCallback(Callback):
     """A callback to create plots during evaluation."""
 
     def __init__(
-<<<<<<< HEAD
         self,
         *,
         frequency: int = 10,
         make_static_plots: bool = True,
         make_video_plots: bool = True,
-        selected_timestep: int = 0,
-        include_difference: bool = True,
-        diff_strategy: DiffStrategy = "precompute",
         video_fps: int = 2,
         video_format: Literal["mp4", "gif"] = "mp4",
         plot_spec: PlotSpec | None = None,
-=======
-        self, *, frequency: int = 10, plot_sea_ice_concentration: bool = True
->>>>>>> cbf2a772
     ) -> None:
         """Create plots during evaluation.
 
         Args:
             frequency: Create a new plot every `frequency` batches.
-            plot_sea_ice_concentration: Whether to plot sea ice concentration.
-<<<<<<< HEAD
-            video_sea_ice_concentration: Whether to create a video of sea ice concentration.
-            video_fps: The frames per second of the video.
-            video_format: The format of the video.
-=======
-
->>>>>>> cbf2a772
+            make_static_plots: Whether to create static plots.
+            make_video_plots: Whether to create video plots.
+            video_fps: Frames per second for video plots.
+            video_format: Format for video plots (mp4 or gif).
+            plot_spec: Plotting specification to use (contains difference settings,
+                      timestep selection, etc.).
+
         """
         super().__init__()
         self.frequency = int(max(1, frequency))
         self.make_static_plots = make_static_plots
         self.make_video_plots = make_video_plots
-        self.selected_timestep = int(max(0, selected_timestep))
-        self.include_difference = include_difference
-        self.diff_strategy = diff_strategy
         self.video_fps = video_fps
         self.video_format = video_format
         self.plot_spec = plot_spec or DEFAULT_SIC_SPEC
 
     # --- Lightning Hook ---
-    def on_test_batch_end(
+    def on_test_batch_end(  # noqa: C901
         self,
         trainer: Trainer,
         _module: LightningModule,
@@ -94,232 +86,6 @@
         dataloader_idx: int = 0,
     ) -> None:
         """Called when the test batch ends."""
-<<<<<<< HEAD
-        # Run plotting every `frequency` batches
-        if batch_idx % self.frequency == 0:
-            # Resolve dataset
-            test_dataloaders: DataLoader | list[DataLoader] | None = (
-                trainer.test_dataloaders
-            )
-            if test_dataloaders is None:
-                logger.debug("No test dataloaders found, skipping plotting.")
-                return
-
-            loader = (
-                test_dataloaders[dataloader_idx]
-                if isinstance(test_dataloaders, list)
-                else test_dataloaders
-            )
-            dataset: CombinedDataset = loader.dataset  # type: ignore[assignment]
-
-            # ----- Static Image Plots -----
-            images: dict[str, list[ImageFile]] = {}
-            if self.make_static_plots:
-                try:
-                    np_ground_truth, np_prediction, date = _extract_static_data(
-                        outputs,
-                        self.plot_spec.selected_timestep,
-                        dataset=dataset,
-                        batch_idx=batch_idx,
-                    )
-                    image_list = plot_maps(
-                        self.plot_spec,
-                        np_ground_truth,
-                        np_prediction,
-                        date,
-                    )
-                    images["sea-ice_concentration-static-maps"] = image_list
-                except InvalidArrayError as err:
-                    logger.warning(
-                        f"Static plotting skipped due to invalid arrays: {err}"
-                    )
-                except (InvalidArrayError, ValueError, MemoryError, OSError) as err:
-                    logger.exception(f"Static plotting failed: {err}")
-
-            # ----- Video Plots -----
-            videos: dict[str, bytes] = {}
-            if self.make_video_plots:
-                try:
-                    ground_truth_stream, prediction_stream, dates = _extract_video_data(
-                        outputs, dataset, batch_idx
-                    )
-                    video_bytes = video_maps(
-                        self.plot_spec,
-                        ground_truth_stream,
-                        prediction_stream,
-                        dates,
-                        fps=self.video_fps,
-                        format=self.video_format,
-                    )
-                    videos["sea-ice_concentration-video-maps"] = video_bytes
-                except (InvalidArrayError, VideoRenderError) as err:
-                    logger.warning(f"Video plotting skipped: {err}")
-                except (
-                    InvalidArrayError,
-                    VideoRenderError,
-                    ValueError,
-                    MemoryError,
-                    OSError,
-                ) as err:
-                    logger.exception(f"Video plotting failed: {err}")
-
-            # ----- Log all media -----
-            for lightning_logger in trainer.loggers:
-                _log_media_to_wandb(
-                    lightning_logger,
-                    images,
-                    videos,
-                    self.video_format,
-                )
-
-
-# -------   Helper Functions -------
-
-
-def _extract_static_data(
-    outputs: dict[str, Tensor],
-    selected_timestep: int,
-    dataset: CombinedDataset,
-    batch_idx: int,
-) -> tuple[np.ndarray, np.ndarray, date]:
-    """
-    Extract the static data from the outputs.
-
-    Args:
-        outputs: The outputs of the model. Shape: [batch, time, channels, height, width]
-        selected_timestep: The timestep to extract.
-
-    Returns:
-        A tuple of (ground truth, prediction) arrays.
-
-    Raises:
-        InvalidArrayError: If the arrays are not valid in shape.
-
-    """
-    # Check shape of arrays
-    target, output = _require_tensors(outputs, keys=("target", "output"))
-    _assert_same_shape(target, output, name_a="target", name_b="output")
-
-    if not (0 <= selected_timestep < target.shape[1]):
-        raise InvalidArrayError(
-            f"Invalid timestep: {selected_timestep} outside range [0, {target.shape[1]})"
-        )
-
-    # Use the first batch, first channel -> [H,W]
-    np_ground_truth = target[0, selected_timestep, 0].detach().cpu().numpy()
-    np_prediction = output[0, selected_timestep, 0].detach().cpu().numpy()
-
-    # Get the date from the dataset
-    batch_size = int(target.shape[0])
-    date = dataset.date_from_index(batch_size * batch_idx + selected_timestep)
-
-    return np_ground_truth, np_prediction, date
-
-
-def _extract_video_data(
-    outputs: dict[str, Tensor], dataset: CombinedDataset, batch_idx: int
-) -> tuple[np.ndarray, np.ndarray, list]:
-    """Extract all timesteps data for video plots.
-
-    Args:
-        outputs: The outputs of the model. Shape: [batch, time, channels, height, width]
-        dataset: The dataset to get dates from
-        batch_idx: The batch index
-
-    Returns:
-        A tuple of (ground truth, prediction, dates) arrays.
-
-    Raises:
-        InvalidArrayError: If the arrays are not valid in shape.
-    """
-
-    # Check shape of arrays
-    target, output = _require_tensors(outputs, keys=("target", "output"))
-    _assert_same_shape(target, output, name_a="target", name_b="output")
-
-    # Use the first batch, first channel -> [T,H,W]
-    ground_truth_stream = target[0, :, 0].detach().cpu().numpy()
-    prediction_stream = output[0, :, 0].detach().cpu().numpy()
-
-    # Generate dates for the sequence
-    batch_size = int(target.shape[0])
-    n_timesteps = int(target.shape[1])
-    dates = _generate_sequence_dates(dataset, batch_idx, n_timesteps, batch_size)
-
-    return ground_truth_stream, prediction_stream, dates
-
-
-def _generate_sequence_dates(
-    dataset: CombinedDataset, batch_idx: int, n_timesteps: int, batch_size: int
-) -> list:
-    """Generate dates for a [T] sequence anchored to this batch."""
-    base = batch_size * batch_idx
-    return [dataset.date_from_index(base + tt) for tt in range(n_timesteps)]
-
-
-def _require_tensors(
-    outputs: dict[str, Tensor], keys: tuple[str, ...]
-) -> tuple[Tensor, ...]:
-    """Require tensors from outputs."""
-    try:
-        a = outputs[keys[0]]
-        b = outputs[keys[1]]
-    except KeyError as err:
-        raise InvalidArrayError(f"Missing key in outputs: {err!s}") from err
-    return a, b
-
-
-def _assert_same_shape(
-    a: Tensor, b: Tensor, name_a: str, name_b: str, expected_ndim: int = 5
-) -> None:
-    """Assert that two tensors have the same shape."""
-
-    if expected_ndim == 5:
-        expected_str = "5D tensors [B,T,C,H,W]"
-    elif expected_ndim == 3:
-        expected_str = "3D tensors [T,H,W]"
-    else:
-        raise ValueError(f"Expected 3D or 5D tensors; got {expected_ndim}D")
-
-    if a.ndim != expected_ndim or b.ndim != expected_ndim:
-        raise InvalidArrayError(
-            f"Expected {expected_ndim}D {expected_str}; got {name_a}={tuple(a.shape)}, {name_b}={tuple(b.shape)}"
-        )
-
-    if a.shape != b.shape:
-        raise InvalidArrayError(
-            f"Shape mismatch: {name_a}={tuple(a.shape)}, {name_b}={tuple(b.shape)}"
-        )
-
-
-def _log_media_to_wandb(
-    lightning_logger, images: dict, videos: dict, video_format: Literal["mp4", "gif"]
-) -> None:
-    """Log both images and videos to lightning loggers."""
-
-    # Static images
-    for key, image_list in images.items():
-        if hasattr(lightning_logger, "log_image"):
-            lightning_logger.log_image(key=key, images=image_list)
-        else:
-            logger.debug(
-                f"Logger {getattr(lightning_logger, 'name', 'unknown')} does not support logging images."
-            )
-
-    # Videos
-    for key, video_bytes in videos.items():
-        if hasattr(lightning_logger, "experiment"):  # wandb-specific
-            try:
-                lightning_logger.experiment.log(
-                    {key: wandb.Video(io.BytesIO(video_bytes), format=video_format)}
-                )
-            except ImportError:
-                logger.debug("wandb not available for video logging.")
-        else:
-            logger.debug(
-                f"Logger {getattr(lightning_logger, 'name', 'unknown')} does not support video logging."
-            )
-=======
         # Only run plotting every `frequency` batches
         if batch_idx % self.frequency:
             return
@@ -339,28 +105,206 @@
         if not isinstance(dataset, CombinedDataset):
             logger.warning("Dataset is not a CombinedDataset, skipping plotting.")
             return
-        batch_size = outputs.target.shape[0]
-        date_ = dataset.date_from_index(batch_size * batch_idx)
-
-        # Load the ground truth and prediction
-        # Both prediction and target are TensorNTCHW
-        np_ground_truth = outputs.target.cpu().numpy()[0, 0, 0, :, :]
-        np_prediction = outputs.prediction.cpu().numpy()[0, 0, 0, :, :]
-
-        # Create each requested plot
-        images = {
-            name: plot_fn(np_ground_truth, np_prediction, date_)
-            for name, plot_fn in self.plot_fns.items()
-        }
-
-        # Log images to each logger
+
+        # ----- Static Image Plots -----
+        images: dict[str, list[ImageFile]] = {}
+        if self.make_static_plots:
+            try:
+                np_ground_truth, np_prediction, date = _extract_static_data(
+                    outputs,
+                    self.plot_spec.selected_timestep,
+                    dataset=dataset,
+                    batch_idx=batch_idx,
+                )
+                image_list = plot_maps(
+                    self.plot_spec,
+                    np_ground_truth,
+                    np_prediction,
+                    date,
+                )
+                images["sea-ice_concentration-static-maps"] = image_list
+            except InvalidArrayError as err:
+                logger.warning("Static plotting skipped due to invalid arrays: %s", err)
+            except (ValueError, MemoryError, OSError):
+                logger.exception("Static plotting failed")
+
+        # ----- Video Plots -----
+        videos: dict[str, bytes] = {}
+        if self.make_video_plots:
+            try:
+                ground_truth_stream, prediction_stream, dates = _extract_video_data(
+                    outputs, dataset, batch_idx
+                )
+                video_bytes = video_maps(
+                    self.plot_spec,
+                    ground_truth_stream,
+                    prediction_stream,
+                    dates,
+                    fps=self.video_fps,
+                    video_format=self.video_format,
+                )
+                videos["sea-ice_concentration-video-maps"] = video_bytes
+            except (InvalidArrayError, VideoRenderError) as err:
+                logger.warning("Video plotting skipped: %s", err)
+            except (
+                ValueError,
+                MemoryError,
+                OSError,
+            ):
+                logger.exception("Video plotting failed")
+
+        # ----- Log all media -----
         for lightning_logger in trainer.loggers:
-            for key, image_list in images.items():
-                if hasattr(lightning_logger, "log_image"):
-                    lightning_logger.log_image(key=key, images=image_list)
-                else:
-                    logger.debug(
-                        "Logger %s does not support logging images.",
-                        lightning_logger.name,
-                    )
->>>>>>> cbf2a772
+            _log_media_to_wandb(
+                lightning_logger,
+                images,
+                videos,
+                self.video_format,
+            )
+
+
+# -------   Helper Functions -------
+
+
+def _extract_static_data(
+    outputs: dict[str, Tensor],
+    selected_timestep: int,
+    dataset: CombinedDataset,
+    batch_idx: int,
+) -> tuple[np.ndarray, np.ndarray, date]:
+    """Extract the static data from the outputs.
+
+    Args:
+        outputs: The outputs of the model. Shape: [batch, time, channels, height, width]
+        selected_timestep: The timestep to extract.
+        dataset: The dataset to get dates from.
+        batch_idx: The batch index.
+
+    Returns:
+        A tuple of (ground truth, prediction) arrays.
+
+    Raises:
+        InvalidArrayError: If the arrays are not valid in shape.
+
+    """
+    # Check shape of arrays
+    target, prediction = _require_tensors(outputs, keys=("target", "prediction"))
+    _assert_same_shape(target, prediction, name_a="target", name_b="prediction")
+
+    if not (0 <= selected_timestep < target.shape[1]):
+        error_msg = f"Invalid timestep: {selected_timestep} outside range [0, {target.shape[1]})"
+        raise InvalidArrayError(error_msg)
+
+    # Use the first batch, first channel -> [H,W]
+    np_ground_truth = target[0, selected_timestep, 0].detach().cpu().numpy()
+    np_prediction = prediction[0, selected_timestep, 0].detach().cpu().numpy()
+
+    # Get the date from the dataset
+    batch_size = int(target.shape[0])
+    date = dataset.date_from_index(batch_size * batch_idx + selected_timestep)
+
+    return np_ground_truth, np_prediction, date
+
+
+def _extract_video_data(
+    outputs: dict[str, Tensor], dataset: CombinedDataset, batch_idx: int
+) -> tuple[np.ndarray, np.ndarray, list]:
+    """Extract all timesteps data for video plots.
+
+    Args:
+        outputs: The outputs of the model. Shape: [batch, time, channels, height, width]
+        dataset: The dataset to get dates from
+        batch_idx: The batch index
+
+    Returns:
+        A tuple of (ground truth, prediction, dates) arrays.
+
+    Raises:
+        InvalidArrayError: If the arrays are not valid in shape.
+
+    """
+    # Check shape of arrays
+    target, prediction = _require_tensors(outputs, keys=("target", "prediction"))
+    _assert_same_shape(target, prediction, name_a="target", name_b="prediction")
+
+    # Use the first batch, first channel -> [T,H,W]
+    ground_truth_stream = target[0, :, 0].detach().cpu().numpy()
+    prediction_stream = prediction[0, :, 0].detach().cpu().numpy()
+
+    # Generate dates for the sequence
+    batch_size = int(target.shape[0])
+    n_timesteps = int(target.shape[1])
+    dates = _generate_sequence_dates(dataset, batch_idx, n_timesteps, batch_size)
+
+    return ground_truth_stream, prediction_stream, dates
+
+
+def _generate_sequence_dates(
+    dataset: CombinedDataset, batch_idx: int, n_timesteps: int, batch_size: int
+) -> list:
+    """Generate dates for a [T] sequence anchored to this batch."""
+    base = batch_size * batch_idx
+    return [dataset.date_from_index(base + tt) for tt in range(n_timesteps)]
+
+
+def _require_tensors(
+    outputs: dict[str, Tensor], keys: tuple[str, ...]
+) -> tuple[Tensor, ...]:
+    """Require tensors from outputs."""
+    try:
+        a = outputs[keys[0]]
+        b = outputs[keys[1]]
+    except KeyError as err:
+        msg = f"Missing key in outputs: {err!s}"
+        raise InvalidArrayError(msg) from err
+    return a, b
+
+
+def _assert_same_shape(
+    a: Tensor, b: Tensor, name_a: str, name_b: str, expected_ndim: int = TENSOR_5D
+) -> None:
+    """Assert that two tensors have the same shape."""
+    if expected_ndim == TENSOR_5D:
+        expected_str = "5D tensors [B,T,C,H,W]"
+    elif expected_ndim == TENSOR_3D:
+        expected_str = "3D tensors [T,H,W]"
+    else:
+        msg = f"Expected 3D or 5D tensors; got {expected_ndim}D"
+        raise ValueError(msg)
+
+    if a.ndim != expected_ndim or b.ndim != expected_ndim:
+        msg = f"Expected {expected_ndim}D {expected_str}; got {name_a}={tuple(a.shape)}, {name_b}={tuple(b.shape)}"
+        raise InvalidArrayError(msg)
+
+    if a.shape != b.shape:
+        msg = f"Shape mismatch: {name_a}={tuple(a.shape)}, {name_b}={tuple(b.shape)}"
+        raise InvalidArrayError(msg)
+
+
+def _log_media_to_wandb(
+    lightning_logger: Any,  # noqa: ANN401
+    images: dict,
+    videos: dict,
+    video_format: Literal["mp4", "gif"],
+) -> None:
+    """Log both images and videos to lightning loggers."""
+    # Static images
+    for key, image_list in images.items():
+        if hasattr(lightning_logger, "log_image"):
+            lightning_logger.log_image(key=key, images=image_list)
+        else:
+            logger_name = getattr(lightning_logger, "name", "unknown")
+            logger.debug("Logger %s does not support logging images.", logger_name)
+
+    # Videos
+    for key, video_bytes in videos.items():
+        if hasattr(lightning_logger, "experiment"):  # wandb-specific
+            try:
+                lightning_logger.experiment.log(
+                    {key: wandb.Video(io.BytesIO(video_bytes), format=video_format)}
+                )
+            except ImportError:
+                logger.debug("wandb not available for video logging.")
+        else:
+            logger_name = getattr(lightning_logger, "name", "unknown")
+            logger.debug("Logger %s does not support video logging.", logger_name)