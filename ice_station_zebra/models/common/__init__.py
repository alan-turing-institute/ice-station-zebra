--- conflicted
+++ resolved
@@ -1,19 +1,3 @@
-<<<<<<< HEAD
-from .bottleneckblock import BottleneckBlock
-from .convblock import ConvBlock
-from .patchembed import PatchEmbedding
-from .timeembed import TimeEmbed
-from .transformerblock import TransformerEncoderBlock
-from .upconvblock import UpconvBlock
-
-__all__ = [
-    "BottleneckBlock",
-    "ConvBlock",
-    "PatchEmbedding",
-    "TimeEmbed",
-    "TransformerEncoderBlock",
-    "UpconvBlock",
-=======
 from .conv_block_common import CommonConvBlock
 from .conv_block_downsample import ConvBlockDownsample
 from .conv_block_upsample import ConvBlockUpsample
@@ -21,6 +5,8 @@
 from .resizing_average_pool_2d import ResizingAveragePool2d
 from .resizing_interpolation import ResizingInterpolation
 from .time_embed import TimeEmbed
+from .patchembed import PatchEmbedding
+from .transformerblock import TransformerEncoderBlock
 
 __all__ = [
     "CommonConvBlock",
@@ -30,5 +16,6 @@
     "ResizingAveragePool2d",
     "ResizingInterpolation",
     "TimeEmbed",
->>>>>>> 08f98188
+    "TransformerEncoderBlock",
+    "PatchEmbedding"
 ]